import os
import functions_for_smile_to_xyz as fs
import ML_functions as ML

schrodinger_path ="/opt/schrodinger/suites2024-3/"
# Define the working directory (where results will be stored)
#/Users/zaan/zasaeed@g.hmc.edu - Google Drive/My Drive/OMO Lab - Peptide Cyclization - Zaan Saeed/Data/NewPeptideLibrary
main_dir = os.path.abspath("/Users/zaansaeed/Peptides")
smiles_input_file = "all_peptides.smi"
names_input_file = "all_names.txt"


os.chdir(main_dir)
with open(smiles_input_file, "r") as f:
    smiles_lines = f.readlines()
    smiles_lines = [line.strip() for line in smiles_lines]
with open(names_input_file, "r") as f:
    names_lines = f.readlines()
    names_lines =[name.strip() for name in names_lines]


update_matrices = 0


for i, name in enumerate(names_lines): #processing : smiles -> xyzs
    working_dir =main_dir+f"/Peptide_{name}"
    print(name)

    if update_matrices == 1:
        if working_dir in os.listdir(main_dir):
            fs.boltzmann_weight_energies(name, working_dir, update_matrices)
    else:
        fs.smile_to_mae(smiles_lines[i], name)
        fs.run_confsearch(name,working_dir)
        fs.mae_to_pdb(name,working_dir)
        fs.pdb_to_xyz(name,working_dir)
        fs.xyz_to_individual_xyz(name,working_dir)
        fs.extract_energies_to_csv(name,working_dir)
        fs.boltzmann_weight_energies(name,working_dir,update_matrices)
fs.extract_boltzmann_weighted_dihedrals_normalized()








#feature: BWdistances or BWdihedrals or BWDihedralNormalized

<<<<<<< HEAD


X = ML.create_X(main_dir, "BWDihedralNormalized") #ready for input
#import pandas as pd
#df = pd.DataFrame(X)
#df.to_csv("/Users/zaan/zasaeed@g.hmc.edu - Google Drive/Shared drives/OMO Lab/Projects/OMO Lab - Zaan Saeed/Data/Peptides/X1.csv", header=False, index=False)


Y = ML.six_over_target_percents(ML.create_outputs(main_dir))
=======
X = ML.create_X(main_dir, "BWDihedralNormalized") #ready for input
import pandas as pd
df = pd.DataFrame(X)
#df.to_csv("/Users/zaan/zasaeed@g.hmc.edu - Google Drive/Shared drives/OMO Lab/Projects/OMO Lab - Zaan Saeed/Data/Peptides/X1.csv", header=False, index=False)

Y = ML.six_over_target_percents(ML.create_outputs(main_dir))
#Y = create_Y(Y,.75 )


#print("Count of 0s:", Y.count(0))
#print("Count of 1s:", Y.count(1))
>>>>>>> a037d337

#X = X.tolist()
#Y = Y.tolist()
#for i in reversed(range(len(X))):
 #   if Y[i] <= .4:
#        del X[i]
#        del Y[i]
#print(len(X))

#ML.run_RFC(X,Y)
#ML.run_SVM(X,Y)

ML.run_RFR(X,Y)
#ML.run_SVR(X,Y)<|MERGE_RESOLUTION|>--- conflicted
+++ resolved
@@ -48,7 +48,7 @@
 
 #feature: BWdistances or BWdihedrals or BWDihedralNormalized
 
-<<<<<<< HEAD
+
 
 
 X = ML.create_X(main_dir, "BWDihedralNormalized") #ready for input
@@ -58,11 +58,8 @@
 
 
 Y = ML.six_over_target_percents(ML.create_outputs(main_dir))
-=======
+
 X = ML.create_X(main_dir, "BWDihedralNormalized") #ready for input
-import pandas as pd
-df = pd.DataFrame(X)
-#df.to_csv("/Users/zaan/zasaeed@g.hmc.edu - Google Drive/Shared drives/OMO Lab/Projects/OMO Lab - Zaan Saeed/Data/Peptides/X1.csv", header=False, index=False)
 
 Y = ML.six_over_target_percents(ML.create_outputs(main_dir))
 #Y = create_Y(Y,.75 )
@@ -70,7 +67,6 @@
 
 #print("Count of 0s:", Y.count(0))
 #print("Count of 1s:", Y.count(1))
->>>>>>> a037d337
 
 #X = X.tolist()
 #Y = Y.tolist()
